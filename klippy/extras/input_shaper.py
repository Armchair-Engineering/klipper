--- conflicted
+++ resolved
@@ -80,11 +80,7 @@
         self.params.update(gcmd)
         old_n, old_A, old_T = self.n, self.A, self.T
         self.n, self.A, self.T = self.params.get_shaper()
-<<<<<<< HEAD
-        return (old_n, old_A, old_T) != (self.n, self.A, self.T)
-
-=======
->>>>>>> 645a1b83
+
     def set_shaper_kinematics(self, sk):
         ffi_main, ffi_lib = chelper.get_ffi()
         success = (
@@ -99,16 +95,7 @@
                 sk, self.axis.encode(), self.n, self.A, self.T
             )
         return success
-<<<<<<< HEAD
-
-    def get_step_generation_window(self):
-        ffi_main, ffi_lib = chelper.get_ffi()
-        return ffi_lib.input_shaper_get_step_generation_window(
-            self.n, self.A, self.T
-        )
-
-=======
->>>>>>> 645a1b83
+
     def disable_shaping(self):
         if self.saved is None and self.n:
             self.saved = (self.n, self.A, self.T)
@@ -137,17 +124,11 @@
         self.printer = config.get_printer()
         self.printer.register_event_handler("klippy:connect", self.connect)
         self.toolhead = None
-<<<<<<< HEAD
         self.shapers = [
             AxisInputShaper("x", config),
             AxisInputShaper("y", config),
         ]
-        self.stepper_kinematics = []
-=======
-        self.shapers = [AxisInputShaper('x', config),
-                        AxisInputShaper('y', config)]
         self.input_shaper_stepper_kinematics = []
->>>>>>> 645a1b83
         self.orig_stepper_kinematics = []
         # Register gcode commands
         gcode = self.printer.lookup_object("gcode")
@@ -163,20 +144,8 @@
     def connect(self):
         self.toolhead = self.printer.lookup_object("toolhead")
         # Configure initial values
-<<<<<<< HEAD
-        self.old_delay = 0.0
         self._update_input_shaping(error=self.printer.config_error)
 
-    def _update_input_shaping(self, error=None):
-        self.toolhead.flush_step_generation()
-        new_delay = max([s.get_step_generation_window() for s in self.shapers])
-        self.toolhead.note_step_generation_scan_time(
-            new_delay, old_delay=self.old_delay
-        )
-        failed = []
-        for sk in self.stepper_kinematics:
-=======
-        self._update_input_shaping(error=self.printer.config_error)
     def _get_input_shaper_stepper_kinematics(self, stepper):
         # Lookup stepper kinematics
         sk = stepper.get_stepper_kinematics()
@@ -195,6 +164,7 @@
             return None
         self.input_shaper_stepper_kinematics.append(is_sk)
         return is_sk
+
     def _update_input_shaping(self, error=None):
         self.toolhead.flush_step_generation()
         ffi_main, ffi_lib = chelper.get_ffi()
@@ -207,7 +177,6 @@
             if is_sk is None:
                 continue
             old_delay = ffi_lib.input_shaper_get_step_generation_window(is_sk)
->>>>>>> 645a1b83
             for shaper in self.shapers:
                 if shaper in failed_shapers:
                     continue
@@ -215,20 +184,16 @@
                     failed_shapers.append(shaper)
             new_delay = ffi_lib.input_shaper_get_step_generation_window(is_sk)
             if old_delay != new_delay:
-                self.toolhead.note_step_generation_scan_time(new_delay,
-                                                             old_delay)
+                self.toolhead.note_step_generation_scan_time(
+                    new_delay, old_delay
+                )
         if failed_shapers:
             error = error or self.printer.command_error
-<<<<<<< HEAD
             raise error(
                 "Failed to configure shaper(s) %s with given parameters"
-                % (", ".join([s.get_name() for s in failed]))
-            )
-
-=======
-            raise error("Failed to configure shaper(s) %s with given parameters"
-                        % (', '.join([s.get_name() for s in failed_shapers])))
->>>>>>> 645a1b83
+                % (", ".join([s.get_name() for s in failed_shapers]))
+            )
+
     def disable_shaping(self):
         for shaper in self.shapers:
             shaper.disable_shaping()
