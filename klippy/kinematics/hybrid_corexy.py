--- conflicted
+++ resolved
@@ -34,42 +34,18 @@
             # setup second dual carriage rail
             self.rails.append(stepper.PrinterRail(dc_config))
             self.rails[1].get_endstops()[0][0].add_stepper(
-<<<<<<< HEAD
                 self.rails[3].get_steppers()[0]
             )
-            self.rails[3].setup_itersolve("cartesian_stepper_alloc", b"y")
+            self.rails[3].setup_itersolve("corexy_stepper_alloc", b"+")
             dc_rail_0 = idex_modes.DualCarriagesRail(
-                self.printer,
-                self.rails[0],
-                axis=0,
-                active=True,
-                stepper_alloc_active=("corexy_stepper_alloc", b"-"),
-                stepper_alloc_inactive=(
-                    "cartesian_reverse_stepper_alloc",
-                    b"y",
-                ),
+                self.rails[0], axis=0, active=True
             )
             dc_rail_1 = idex_modes.DualCarriagesRail(
-                self.printer,
-                self.rails[3],
-                axis=0,
-                active=False,
-                stepper_alloc_active=("corexy_stepper_alloc", b"+"),
-                stepper_alloc_inactive=("cartesian_stepper_alloc", b"y"),
+                self.rails[3], axis=0, active=False
             )
             self.dc_module = idex_modes.DualCarriages(
-                self.printer, dc_rail_0, dc_rail_1, axis=0
+                dc_config, dc_rail_0, dc_rail_1, axis=0
             )
-=======
-                self.rails[3].get_steppers()[0])
-            self.rails[3].setup_itersolve('corexy_stepper_alloc', b'+')
-            dc_rail_0 = idex_modes.DualCarriagesRail(
-                    self.rails[0], axis=0, active=True)
-            dc_rail_1 = idex_modes.DualCarriagesRail(
-                    self.rails[3], axis=0, active=False)
-            self.dc_module = idex_modes.DualCarriages(
-                    dc_config, dc_rail_0, dc_rail_1, axis=0)
->>>>>>> ed66982b
         for s in self.get_steppers():
             s.set_trapq(toolhead.get_trapq())
             toolhead.register_step_generator(s.generate_steps)
@@ -91,15 +67,10 @@
 
     def calc_position(self, stepper_positions):
         pos = [stepper_positions[rail.get_name()] for rail in self.rails]
-<<<<<<< HEAD
         if (
             self.dc_module is not None
-            and "CARRIAGE_1" == self.dc_module.get_status()["active_carriage"]
+            and "PRIMARY" == self.dc_module.get_status()["carriage_1"]
         ):
-=======
-        if (self.dc_module is not None and 'PRIMARY' == \
-                    self.dc_module.get_status()['carriage_1']):
->>>>>>> ed66982b
             return [pos[0] - pos[1], pos[1], pos[2]]
         else:
             return [pos[0] + pos[1], pos[1], pos[2]]
@@ -123,12 +94,8 @@
     def note_z_not_homed(self):
         # Helper for Safe Z Home
         self.limits[2] = (1.0, -1.0)
-<<<<<<< HEAD
 
-    def _home_axis(self, homing_state, axis, rail):
-=======
     def home_axis(self, homing_state, axis, rail):
->>>>>>> ed66982b
         position_min, position_max = rail.get_range()
         hi = rail.get_homing_info()
         homepos = [None, None, None, None]
@@ -144,20 +111,10 @@
     def home(self, homing_state):
         for axis in homing_state.get_axes():
             if self.dc_module is not None and axis == 0:
-<<<<<<< HEAD
-                self.dc_module.save_idex_state()
-                for i in [0, 1]:
-                    self.dc_module.toggle_active_dc_rail(i)
-                    self._home_axis(homing_state, axis, self.rails[0])
-                self.dc_module.restore_idex_state()
-            else:
-                self._home_axis(homing_state, axis, self.rails[axis])
-
-=======
                 self.dc_module.home(homing_state)
             else:
                 self.home_axis(homing_state, axis, self.rails[axis])
->>>>>>> ed66982b
+
     def _motor_off(self, print_time):
         self.limits = [(1.0, -1.0)] * 3
 
