# File descriptor and timer event helper
#
# Copyright (C) 2016-2020  Kevin O'Connor <kevin@koconnor.net>
#
# This file may be distributed under the terms of the GNU GPLv3 license.
import os, gc, select, math, time, logging, queue
import greenlet
import chelper, util

_NOW = 0.0
_NEVER = 9999999999999999.0


class ReactorTimer:
    def __init__(self, callback, waketime):
        self.callback = callback
        self.waketime = waketime


class ReactorCompletion:
    class sentinel:
        pass

    def __init__(self, reactor):
        self.reactor = reactor
        self.result = self.sentinel
        self.waiting = []

    def test(self):
        return self.result is not self.sentinel

    def complete(self, result):
        self.result = result
        for wait in self.waiting:
            self.reactor.update_timer(wait.timer, self.reactor.NOW)

    def wait(self, waketime=_NEVER, waketime_result=None):
        if self.result is self.sentinel:
            wait = greenlet.getcurrent()
            self.waiting.append(wait)
            self.reactor.pause(waketime)
            self.waiting.remove(wait)
            if self.result is self.sentinel:
                return waketime_result
        return self.result


class ReactorCallback:
    def __init__(self, reactor, callback, waketime):
        self.reactor = reactor
        self.timer = reactor.register_timer(self.invoke, waketime)
        self.callback = callback
        self.completion = ReactorCompletion(reactor)

    def invoke(self, eventtime):
        self.reactor.unregister_timer(self.timer)
        res = self.callback(eventtime)
        self.completion.complete(res)
        return self.reactor.NEVER


class ReactorFileHandler:
    def __init__(self, fd, read_callback, write_callback):
        self.fd = fd
        self.read_callback = read_callback
        self.write_callback = write_callback

    def fileno(self):
        return self.fd


class ReactorGreenlet(greenlet.greenlet):
    def __init__(self, run):
        greenlet.greenlet.__init__(self, run=run)
        self.timer = None


class ReactorMutex:
    def __init__(self, reactor, is_locked):
        self.reactor = reactor
        self.is_locked = is_locked
        self.next_pending = False
        self.queue = []
        self.lock = self.__enter__
        self.unlock = self.__exit__

    def test(self):
        return self.is_locked

    def __enter__(self):
        if not self.is_locked:
            self.is_locked = True
            return
        g = greenlet.getcurrent()
        self.queue.append(g)
        while True:
            self.reactor.pause(self.reactor.NEVER)
            if self.next_pending and self.queue[0] is g:
                self.next_pending = False
                self.queue.pop(0)
                return

    def __exit__(self, type=None, value=None, tb=None):
        if not self.queue:
            self.is_locked = False
            return
        self.next_pending = True
        self.reactor.update_timer(self.queue[0].timer, self.reactor.NOW)


class SelectReactor:
    NOW = _NOW
    NEVER = _NEVER

    def __init__(self, gc_checking=False):
        # Main code
        self._process = False
        self.monotonic = chelper.get_ffi()[1].get_monotonic
        # Python garbage collection
        self._check_gc = gc_checking
        self._last_gc_times = [0.0, 0.0, 0.0]
        # Timers
        self._timers = []
        self._next_timer = self.NEVER
        # Callbacks
        self._pipe_fds = None
        self._async_queue = queue.Queue()
        # File descriptors
        self._read_fds = []
        self._write_fds = []
        # Greenlets
        self._g_dispatch = None
        self._greenlets = []
        self._all_greenlets = []

    def get_gc_stats(self):
        return tuple(self._last_gc_times)

    # Timers
    def update_timer(self, timer_handler, waketime):
        timer_handler.waketime = waketime
        self._next_timer = min(self._next_timer, waketime)

    def register_timer(self, callback, waketime=NEVER):
        timer_handler = ReactorTimer(callback, waketime)
        timers = list(self._timers)
        timers.append(timer_handler)
        self._timers = timers
        self._next_timer = min(self._next_timer, waketime)
        return timer_handler

    def unregister_timer(self, timer_handler):
        timer_handler.waketime = self.NEVER
        timers = list(self._timers)
        timers.pop(timers.index(timer_handler))
        self._timers = timers

    def _check_timers(self, eventtime, busy):
        if eventtime < self._next_timer:
            if busy:
                return 0.0
            if self._check_gc:
                gi = gc.get_count()
                if gi[0] >= 700:
                    # Reactor looks idle and gc is due - run it
                    gc_level = 0
                    if gi[1] >= 10:
                        gc_level = 1
                        if gi[2] >= 10:
                            gc_level = 2
                    self._last_gc_times[gc_level] = eventtime
                    gc.collect(gc_level)
                    return 0.0
            return min(1.0, max(0.001, self._next_timer - eventtime))
        self._next_timer = self.NEVER
        g_dispatch = self._g_dispatch
        for t in self._timers:
            waketime = t.waketime
            if eventtime >= waketime:
                t.waketime = self.NEVER
                t.waketime = waketime = t.callback(eventtime)
                if g_dispatch is not self._g_dispatch:
                    self._next_timer = min(self._next_timer, waketime)
                    self._end_greenlet(g_dispatch)
                    return 0.0
            self._next_timer = min(self._next_timer, waketime)
        return 0.0

    # Callbacks and Completions
    def completion(self):
        return ReactorCompletion(self)

    def register_callback(self, callback, waketime=NOW):
        rcb = ReactorCallback(self, callback, waketime)
        return rcb.completion

    # Asynchronous (from another thread) callbacks and completions
    def register_async_callback(self, callback, waketime=NOW):
        self._async_queue.put_nowait(
            (ReactorCallback, (self, callback, waketime))
        )
        try:
            os.write(self._pipe_fds[1], b".")
        except os.error:
            pass

    def async_complete(self, completion, result):
        self._async_queue.put_nowait((completion.complete, (result,)))
        try:
            os.write(self._pipe_fds[1], b".")
        except os.error:
            pass

    def _got_pipe_signal(self, eventtime):
        try:
            os.read(self._pipe_fds[0], 4096)
        except os.error:
            pass
        while True:
            try:
                func, args = self._async_queue.get_nowait()
            except queue.Empty:
                break
            func(*args)

    def _setup_async_callbacks(self):
        self._pipe_fds = os.pipe()
        util.set_nonblock(self._pipe_fds[0])
        util.set_nonblock(self._pipe_fds[1])
        self.register_fd(self._pipe_fds[0], self._got_pipe_signal)

    # Greenlets
    def _sys_pause(self, waketime):
        # Pause using system sleep for when reactor not running
        delay = waketime - self.monotonic()
        if delay > 0.0:
            time.sleep(delay)
        return self.monotonic()

    def pause(self, waketime):
        g = greenlet.getcurrent()
        if g is not self._g_dispatch:
            if self._g_dispatch is None:
                return self._sys_pause(waketime)
            # Switch to _check_timers (via g.timer.callback return)
            return self._g_dispatch.switch(waketime)
        # Pausing the dispatch greenlet - prepare a new greenlet to do dispatch
        if self._greenlets:
            g_next = self._greenlets.pop()
        else:
            g_next = ReactorGreenlet(run=self._dispatch_loop)
            self._all_greenlets.append(g_next)
        g_next.parent = g.parent
        g.timer = self.register_timer(g.switch, waketime)
        self._next_timer = self.NOW
        # Switch to _dispatch_loop (via _end_greenlet or direct)
        eventtime = g_next.switch()
        # This greenlet activated from g.timer.callback (via _check_timers)
        return eventtime

    def _end_greenlet(self, g_old):
        # Cache this greenlet for later use
        self._greenlets.append(g_old)
        self.unregister_timer(g_old.timer)
        g_old.timer = None
        # Switch to _check_timers (via g_old.timer.callback return)
        self._g_dispatch.switch(self.NEVER)
        # This greenlet reactivated from pause() - return to main dispatch loop
        self._g_dispatch = g_old

    # Mutexes
    def mutex(self, is_locked=False):
        return ReactorMutex(self, is_locked)

    # File descriptors
    def register_fd(self, fd, read_callback, write_callback=None):
        file_handler = ReactorFileHandler(fd, read_callback, write_callback)
        self.set_fd_wake(file_handler, True, False)
        return file_handler

    def unregister_fd(self, file_handler):
        if file_handler in self._read_fds:
            self._read_fds.pop(self._read_fds.index(file_handler))
        if file_handler in self._write_fds:
            self._write_fds.pop(self._write_fds.index(file_handler))

    def set_fd_wake(self, file_handler, is_readable=True, is_writeable=False):
        if file_handler in self._read_fds:
            if not is_readable:
                self._read_fds.pop(self._read_fds.index(file_handler))
        elif is_readable:
            self._read_fds.append(file_handler)
        if file_handler in self._write_fds:
            if not is_writeable:
                self._write_fds.pop(self._write_fds.index(file_handler))
        elif is_writeable:
            self._write_fds.append(file_handler)

    # Main loop
    def _dispatch_loop(self):
        self._g_dispatch = g_dispatch = greenlet.getcurrent()
        busy = True
        eventtime = self.monotonic()
        while self._process:
            timeout = self._check_timers(eventtime, busy)
            busy = False
            res = select.select(self._read_fds, self.write_fds, [], timeout)
            eventtime = self.monotonic()
            for fd in res[0]:
                busy = True
                fd.read_callback(eventtime)
                if g_dispatch is not self._g_dispatch:
                    self._end_greenlet(g_dispatch)
                    eventtime = self.monotonic()
                    break
            for fd in res[1]:
                busy = True
                fd.write_callback(eventtime)
                if g_dispatch is not self._g_dispatch:
                    self._end_greenlet(g_dispatch)
                    eventtime = self.monotonic()
                    break
        self._g_dispatch = None

    def run(self):
        if self._pipe_fds is None:
            self._setup_async_callbacks()
        self._process = True
        g_next = ReactorGreenlet(run=self._dispatch_loop)
        self._all_greenlets.append(g_next)
        g_next.switch()

    def end(self):
        self._process = False

    def finalize(self):
        self._g_dispatch = None
        self._greenlets = []
        for g in self._all_greenlets:
            try:
                g.throw()
            except:
                logging.exception("reactor finalize greenlet terminate")
        self._all_greenlets = []
        if self._pipe_fds is not None:
            os.close(self._pipe_fds[0])
            os.close(self._pipe_fds[1])
            self._pipe_fds = None


class PollReactor(SelectReactor):
    def __init__(self, gc_checking=False):
        SelectReactor.__init__(self, gc_checking)
        self._poll = select.poll()
        self._fds = {}

    # File descriptors
    def register_fd(self, fd, read_callback, write_callback=None):
        file_handler = ReactorFileHandler(fd, read_callback, write_callback)
        fds = self._fds.copy()
        fds[fd] = file_handler
        self._fds = fds
        self._poll.register(file_handler, select.POLLIN | select.POLLHUP)
        return file_handler

    def unregister_fd(self, file_handler):
        self._poll.unregister(file_handler)
        fds = self._fds.copy()
        del fds[file_handler.fd]
        self._fds = fds

    def set_fd_wake(self, file_handler, is_readable=True, is_writeable=False):
        flags = select.POLLHUP
        if is_readable:
            flags |= select.POLLIN
        if is_writeable:
            flags |= select.POLLOUT
        self._poll.modify(file_handler, flags)

    # Main loop
    def _dispatch_loop(self):
        self._g_dispatch = g_dispatch = greenlet.getcurrent()
        busy = True
        eventtime = self.monotonic()
        while self._process:
            timeout = self._check_timers(eventtime, busy)
            busy = False
            res = self._poll.poll(int(math.ceil(timeout * 1000.0)))
            eventtime = self.monotonic()
            for fd, event in res:
                busy = True
                if event & (select.POLLIN | select.POLLHUP):
                    self._fds[fd].read_callback(eventtime)
                    if g_dispatch is not self._g_dispatch:
                        self._end_greenlet(g_dispatch)
                        eventtime = self.monotonic()
                        break
                if event & select.POLLOUT:
                    self._fds[fd].write_callback(eventtime)
                    if g_dispatch is not self._g_dispatch:
                        self._end_greenlet(g_dispatch)
                        eventtime = self.monotonic()
                        break
        self._g_dispatch = None


class EPollReactor(SelectReactor):
    def __init__(self, gc_checking=False):
        SelectReactor.__init__(self, gc_checking)
        self._epoll = select.epoll()
        self._fds = {}

    # File descriptors
    def register_fd(self, fd, read_callback, write_callback=None):
        file_handler = ReactorFileHandler(fd, read_callback, write_callback)
        fds = self._fds.copy()
<<<<<<< HEAD
        fds[fd] = file_handler
=======
        fds[fd] = read_callback
>>>>>>> 645a1b83
        self._fds = fds
        self._epoll.register(fd, select.EPOLLIN | select.EPOLLHUP)
        return file_handler

    def unregister_fd(self, file_handler):
        self._epoll.unregister(file_handler.fd)
        fds = self._fds.copy()
        del fds[file_handler.fd]
        self._fds = fds

    def set_fd_wake(self, file_handler, is_readable=True, is_writeable=False):
        flags = select.POLLHUP
        if is_readable:
            flags |= select.EPOLLIN
        if is_writeable:
            flags |= select.EPOLLOUT
        self._epoll.modify(file_handler, flags)

    # Main loop
    def _dispatch_loop(self):
        self._g_dispatch = g_dispatch = greenlet.getcurrent()
        busy = True
        eventtime = self.monotonic()
        while self._process:
            timeout = self._check_timers(eventtime, busy)
            busy = False
            res = self._epoll.poll(timeout)
            eventtime = self.monotonic()
            for fd, event in res:
                busy = True
                if event & (select.EPOLLIN | select.EPOLLHUP):
                    self._fds[fd].read_callback(eventtime)
                    if g_dispatch is not self._g_dispatch:
                        self._end_greenlet(g_dispatch)
                        eventtime = self.monotonic()
                        break
                if event & select.EPOLLOUT:
                    self._fds[fd].write_callback(eventtime)
                    if g_dispatch is not self._g_dispatch:
                        self._end_greenlet(g_dispatch)
                        eventtime = self.monotonic()
                        break
        self._g_dispatch = None


# Use the poll based reactor if it is available
try:
    select.poll
    Reactor = PollReactor
except:
    Reactor = SelectReactor<|MERGE_RESOLUTION|>--- conflicted
+++ resolved
@@ -414,11 +414,7 @@
     def register_fd(self, fd, read_callback, write_callback=None):
         file_handler = ReactorFileHandler(fd, read_callback, write_callback)
         fds = self._fds.copy()
-<<<<<<< HEAD
-        fds[fd] = file_handler
-=======
         fds[fd] = read_callback
->>>>>>> 645a1b83
         self._fds = fds
         self._epoll.register(fd, select.EPOLLIN | select.EPOLLHUP)
         return file_handler
